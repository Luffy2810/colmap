--- conflicted
+++ resolved
@@ -149,23 +149,24 @@
 Eigen::Vector2d SelectPointOnRay(const Camera& camera,
                                  const Eigen::Vector2d& origin,
                                  const Eigen::Vector2d& target,
-                                 double max_length, double max_angle,
-                                 double max_horizontal_angle,
-                                 double max_vertical_angle) {
+                                 const double max_length,
+                                 const double max_angle,
+                                 const double max_horizontal_angle,
+                                 const double max_vertical_angle) {
   const Eigen::Vector2d diff = target - origin;
   const Eigen::Vector2d dir = diff.normalized();
 
-  double l = 0.0, r = std::min(max_length, diff.norm());
+  double l = 0.0;
+  double r = std::min(max_length, diff.norm());
   for (int i = 0; i < 32; ++i) {
-    double m = (r + l) / 2.0;
+    const double m = (r + l) / 2.0;
     const Eigen::Vector2d world_point = camera.ImageToWorld(origin + dir * m);
-    const double vertical_angle = std::atan(world_point[1]),
-                 horizontal_angle = std::atan(world_point[0]),
-                 full_angle = std::atan(world_point.norm());
+    const double vertical_angle = std::atan(world_point[1]);
+    const double horizontal_angle = std::atan(world_point[0]);
+    const double full_angle = std::atan(world_point.norm());
     const bool m_valid = vertical_angle < max_vertical_angle &&
                          horizontal_angle < max_horizontal_angle &&
                          full_angle < max_angle;
-
     if (m_valid) {
       l = m;
     } else {
@@ -692,21 +693,18 @@
   CHECK_GT(options.min_scale, 0.0);
   CHECK_LE(options.min_scale, options.max_scale);
   CHECK_NE(options.max_image_size, 0);
-<<<<<<< HEAD
   CHECK_GE(options.roi_min_x, 0.0);
   CHECK_GE(options.roi_min_y, 0.0);
   CHECK_LE(options.roi_max_x, 1.0);
   CHECK_LE(options.roi_max_y, 1.0);
   CHECK_LT(options.roi_min_x, options.roi_max_x);
   CHECK_LT(options.roi_min_y, options.roi_max_y);
-=======
   CHECK_LT(options.max_fov, 180.0);
   CHECK_GT(options.max_fov, 0.0);
   CHECK_LE(options.max_vertical_fov, 180.0);
   CHECK_GT(options.max_vertical_fov, 0.0);
   CHECK_LE(options.max_horizontal_fov, 180.0);
   CHECK_GT(options.max_horizontal_fov, 0.0);
->>>>>>> 00bfb65a
 
   Camera undistorted_camera;
   undistorted_camera.SetModelId(PinholeCameraModel::model_id);
@@ -762,16 +760,15 @@
     }
   }
 
-  // Copy focal length parameters, or estimate them
+  // Copy focal length parameters, otherwise estimate them.
   if (options.estimate_focal_length_from_fov) {
-    // Estimate focal length preserving diagonal, horizontal and vertical
-    // field-of-view
+    // Estimate focal length preserving diagonal, horizontal and vertical FOV.
     double focal_diagonal_fov =
         image_size.norm() / 2.0 / std::tan(max_valid_fov_half);
     for (int i = 0; i < 2; ++i) {
       const Eigen::Vector2d cornerA = SelectPointOnRay(
-          camera, principal_point, corners[i], max_valid_radius, max_valid_fov_half,
-          max_horizontal_fov / 2.0, max_vertical_fov / 2.0);
+          camera, principal_point, corners[i], max_valid_radius,
+          max_valid_fov_half, max_horizontal_fov / 2.0, max_vertical_fov / 2.0);
       const Eigen::Vector2d cornerB = SelectPointOnRay(
           camera, principal_point, corners[i + 2], max_valid_radius,
           max_valid_fov_half, max_horizontal_fov / 2.0, max_vertical_fov / 2.0);
