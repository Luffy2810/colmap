// Copyright (c), ETH Zurich and UNC Chapel Hill.
// All rights reserved.
//
// Redistribution and use in source and binary forms, with or without
// modification, are permitted provided that the following conditions are met:
//
//     * Redistributions of source code must retain the above copyright
//       notice, this list of conditions and the following disclaimer.
//
//     * Redistributions in binary form must reproduce the above copyright
//       notice, this list of conditions and the following disclaimer in the
//       documentation and/or other materials provided with the distribution.
//
//     * Neither the name of ETH Zurich and UNC Chapel Hill nor the names of
//       its contributors may be used to endorse or promote products derived
//       from this software without specific prior written permission.
//
// THIS SOFTWARE IS PROVIDED BY THE COPYRIGHT HOLDERS AND CONTRIBUTORS "AS IS"
// AND ANY EXPRESS OR IMPLIED WARRANTIES, INCLUDING, BUT NOT LIMITED TO, THE
// IMPLIED WARRANTIES OF MERCHANTABILITY AND FITNESS FOR A PARTICULAR PURPOSE
// ARE DISCLAIMED. IN NO EVENT SHALL THE COPYRIGHT HOLDERS OR CONTRIBUTORS BE
// LIABLE FOR ANY DIRECT, INDIRECT, INCIDENTAL, SPECIAL, EXEMPLARY, OR
// CONSEQUENTIAL DAMAGES (INCLUDING, BUT NOT LIMITED TO, PROCUREMENT OF
// SUBSTITUTE GOODS OR SERVICES; LOSS OF USE, DATA, OR PROFITS; OR BUSINESS
// INTERRUPTION) HOWEVER CAUSED AND ON ANY THEORY OF LIABILITY, WHETHER IN
// CONTRACT, STRICT LIABILITY, OR TORT (INCLUDING NEGLIGENCE OR OTHERWISE)
// ARISING IN ANY WAY OUT OF THE USE OF THIS SOFTWARE, EVEN IF ADVISED OF THE
// POSSIBILITY OF SUCH DAMAGE.

#include "colmap/scene/synthetic.h"

#include "colmap/geometry/essential_matrix.h"
#include "colmap/geometry/pose.h"
#include "colmap/math/random.h"
#include "colmap/scene/projection.h"
#include "colmap/util/eigen_alignment.h"

#include <Eigen/Geometry>

namespace colmap {
namespace {

void AddOutlierMatches(double inlier_ratio,
                       int num_points2D1,
                       int num_points2D2,
                       FeatureMatches* matches) {
  const int num_outliers = matches->size() * (1.0 - inlier_ratio);
  for (int i = 0; i < num_outliers; ++i) {
    matches->emplace_back(
        RandomUniformInteger<point2D_t>(0, num_points2D1 - 1),
        RandomUniformInteger<point2D_t>(0, num_points2D2 - 2));
  }
  std::shuffle(matches->begin(), matches->end(), *PRNG);
}

void SynthesizeExhaustiveMatches(double inlier_match_ratio,
                                 Reconstruction* reconstruction,
                                 Database* database) {
  for (const image_t image_id1 : reconstruction->RegImageIds()) {
    const auto& image1 = reconstruction->Image(image_id1);
    const Eigen::Matrix3d K1 = image1.CameraPtr()->CalibrationMatrix();
    const auto num_points2D1 = image1.NumPoints2D();
    for (const image_t image_id2 : reconstruction->RegImageIds()) {
      if (image_id1 == image_id2) {
        break;
      }
      const auto& image2 = reconstruction->Image(image_id2);
      const Eigen::Matrix3d K2 = image2.CameraPtr()->CalibrationMatrix();
      const auto num_points2D2 = image2.NumPoints2D();

      TwoViewGeometry two_view_geometry;
      two_view_geometry.config = TwoViewGeometry::CALIBRATED;
      two_view_geometry.cam2_from_cam1 =
          image2.CamFromWorld() * Inverse(image1.CamFromWorld());
      two_view_geometry.E =
          EssentialMatrixFromPose(two_view_geometry.cam2_from_cam1);
      two_view_geometry.F =
          FundamentalFromEssentialMatrix(K2, two_view_geometry.E, K1);
      for (point2D_t point2D_idx1 = 0; point2D_idx1 < num_points2D1;
           ++point2D_idx1) {
        const auto& point2D1 = image1.Point2D(point2D_idx1);
        if (!point2D1.HasPoint3D()) {
          continue;
        }
        for (point2D_t point2D_idx2 = 0; point2D_idx2 < num_points2D2;
             ++point2D_idx2) {
          const auto& point2D2 = image2.Point2D(point2D_idx2);
          if (point2D1.point3D_id == point2D2.point3D_id) {
            two_view_geometry.inlier_matches.emplace_back(point2D_idx1,
                                                          point2D_idx2);
            break;
          }
        }
      }

      FeatureMatches matches = two_view_geometry.inlier_matches;
      AddOutlierMatches(
          inlier_match_ratio, num_points2D1, num_points2D2, &matches);

      database->WriteMatches(image1.ImageId(), image2.ImageId(), matches);
      database->WriteTwoViewGeometry(
          image1.ImageId(), image2.ImageId(), two_view_geometry);
    }
  }
}

void SynthesizeChainedMatches(double inlier_match_ratio,
                              Reconstruction* reconstruction,
                              Database* database) {
  std::unordered_map<image_pair_t, TwoViewGeometry> two_view_geometries;
  for (const auto& point3D : reconstruction->Points3D()) {
    std::vector<TrackElement> track_elements = point3D.second.track.Elements();
    std::sort(track_elements.begin(),
              track_elements.end(),
              [](const TrackElement& left, const TrackElement& right) {
                return left.image_id < right.image_id;
              });
    for (size_t i = 1; i < track_elements.size(); ++i) {
      const auto& prev_track_el = track_elements[i - 1];
      const auto& curr_track_el = track_elements[i];
      if (curr_track_el.image_id != prev_track_el.image_id + 1) {
        continue;
      }
      const image_pair_t pair_id = Database::ImagePairToPairId(
          prev_track_el.image_id, curr_track_el.image_id);
      if (Database::SwapImagePair(prev_track_el.image_id,
                                  curr_track_el.image_id)) {
        two_view_geometries[pair_id].inlier_matches.emplace_back(
            curr_track_el.point2D_idx, prev_track_el.point2D_idx);
      } else {
        two_view_geometries[pair_id].inlier_matches.emplace_back(
            prev_track_el.point2D_idx, curr_track_el.point2D_idx);
      }
    }
  }

  for (auto& two_view_geometry : two_view_geometries) {
    const auto image_pair =
        Database::PairIdToImagePair(two_view_geometry.first);
    const auto& image1 = reconstruction->Image(image_pair.first);
    const auto& camera1 = *image1.CameraPtr();
    const auto& image2 = reconstruction->Image(image_pair.second);
    const auto& camera2 = *image2.CameraPtr();
    two_view_geometry.second.config = TwoViewGeometry::CALIBRATED;
    two_view_geometry.second.cam2_from_cam1 =
        image2.CamFromWorld() * Inverse(image1.CamFromWorld());
    two_view_geometry.second.E =
        EssentialMatrixFromPose(two_view_geometry.second.cam2_from_cam1);
    two_view_geometry.second.F =
        FundamentalFromEssentialMatrix(camera2.CalibrationMatrix(),
                                       two_view_geometry.second.E,
                                       camera1.CalibrationMatrix());

    FeatureMatches matches = two_view_geometry.second.inlier_matches;
    AddOutlierMatches(inlier_match_ratio,
                      image1.NumPoints2D(),
                      image2.NumPoints2D(),
                      &matches);

    database->WriteMatches(image1.ImageId(), image2.ImageId(), matches);
    database->WriteTwoViewGeometry(
        image1.ImageId(), image2.ImageId(), two_view_geometry.second);
  }
}

}  // namespace

void SynthesizeDataset(const SyntheticDatasetOptions& options,
                       Reconstruction* reconstruction,
                       Database* database) {
  THROW_CHECK_GT(options.num_rigs, 0);
  THROW_CHECK_GT(options.num_cameras_per_rig, 0);
  THROW_CHECK_GT(options.num_frames_per_rig, 0);
  THROW_CHECK_GE(options.num_points3D, 0);
  THROW_CHECK_GE(options.num_points2D_without_point3D, 0);
  THROW_CHECK_GE(options.sensor_from_rig_translation_stddev, 0.);
  THROW_CHECK_GE(options.point2D_stddev, 0.);
  THROW_CHECK_GE(options.prior_position_stddev, 0.);

<<<<<<< HEAD
=======
  if (PRNG == nullptr) {
    SetPRNGSeed();
  }

  // Synthesize cameras.
  std::vector<camera_t> camera_ids(options.num_cameras);
  for (int camera_idx = 0; camera_idx < options.num_cameras; ++camera_idx) {
    Camera camera;
    camera.width = options.camera_width;
    camera.height = options.camera_height;
    camera.model_id = options.camera_model_id;
    camera.params = options.camera_params;
    THROW_CHECK(camera.VerifyParams());
    camera.has_prior_focal_length = options.camera_has_prior_focal_length;
    const camera_t camera_id =
        (database == nullptr) ? camera_idx + 1 : database->WriteCamera(camera);
    camera_ids[camera_idx] = camera_id;
    camera.camera_id = camera_id;
    reconstruction->AddCamera(std::move(camera));
  }

>>>>>>> f257a20e
  // Synthesize 3D points on unit sphere centered at origin.
  for (int point3D_idx = 0; point3D_idx < options.num_points3D; ++point3D_idx) {
    reconstruction->AddPoint3D(Eigen::Vector3d::Random().normalized(),
                               /*track=*/{});
  }

  int total_num_images = (database == nullptr) ? 0 : database->NumImages();
  int total_num_descriptors =
      (database == nullptr) ? 0 : database->NumDescriptors();
<<<<<<< HEAD
=======
  for (int image_idx = 0; image_idx < options.num_images; ++image_idx) {
    Image image;
    image.SetName("image" + std::to_string(existing_num_images + image_idx));
    image.SetCameraId(camera_ids[image_idx % options.num_cameras]);
    // Synthesize image poses with projection centers on sphere with radious 5
    // centered at origin.
    const Eigen::Vector3d view_dir = -Eigen::Vector3d::Random().normalized();
    const Eigen::Vector3d proj_center = -5 * view_dir;
    image.SetCamFromWorld(Rigid3d());
    image.CamFromWorld().rotation =
        Eigen::Quaterniond::FromTwoVectors(view_dir, Eigen::Vector3d(0, 0, 1));
    image.CamFromWorld().translation =
        image.CamFromWorld().rotation * -proj_center;

    const Camera& camera = reconstruction->Camera(image.CameraId());

    std::vector<Point2D> points2D;
    points2D.reserve(options.num_points3D +
                     options.num_points2D_without_point3D);

    // Create 3D point observations by project all 3D points to the image.
    for (auto& point3D : reconstruction->Points3D()) {
      Point2D point2D;
      if (const std::optional<Eigen::Vector2d> proj_point2D =
              camera.ImgFromCam(image.CamFromWorld() * point3D.second.xyz);
          proj_point2D.has_value()) {
        point2D.xy = *proj_point2D;
      }
      if (options.point2D_stddev > 0) {
        const Eigen::Vector2d noise(
            RandomGaussian<double>(0, options.point2D_stddev),
            RandomGaussian<double>(0, options.point2D_stddev));
        point2D.xy += noise;
      }
      if (point2D.xy(0) >= 0 && point2D.xy(1) >= 0 &&
          point2D.xy(0) <= camera.width && point2D.xy(1) <= camera.height) {
        point2D.point3D_id = point3D.first;
        points2D.push_back(point2D);
      }
    }

    // Synthesize uniform random 2D points without 3D points.
    for (int i = 0; i < options.num_points2D_without_point3D; ++i) {
      Point2D point2D;
      point2D.xy = Eigen::Vector2d(RandomUniformReal<double>(0, camera.width),
                                   RandomUniformReal<double>(0, camera.height));
      points2D.push_back(point2D);
    }
>>>>>>> f257a20e

  for (int rig_idx = 0; rig_idx < options.num_rigs; ++rig_idx) {
    Rig rig;

    std::vector<sensor_t> camera_sensor_ids;
    camera_sensor_ids.reserve(options.num_cameras_per_rig);
    for (int camera_idx = 0; camera_idx < options.num_cameras_per_rig;
         ++camera_idx) {
      Camera camera;
      camera.width = options.camera_width;
      camera.height = options.camera_height;
      camera.model_id = options.camera_model_id;
      camera.params = options.camera_params;
      THROW_CHECK(camera.VerifyParams());
      camera.has_prior_focal_length = options.camera_has_prior_focal_length;
      camera.camera_id =
          (database == nullptr)
              ? (rig_idx * options.num_cameras_per_rig + camera_idx + 1)
              : database->WriteCamera(camera);
      reconstruction->AddCamera(camera);

      if (rig.NumSensors() == 0) {
        rig.AddRefSensor(camera.SensorId());
      } else {
        Rigid3d sensor_from_rig;
        if (options.sensor_from_rig_translation_stddev > 0) {
          sensor_from_rig.translation = Eigen::Vector3d(
              RandomGaussian<double>(
                  0, options.sensor_from_rig_translation_stddev),
              RandomGaussian<double>(
                  0, options.sensor_from_rig_translation_stddev),
              RandomGaussian<double>(
                  0, options.sensor_from_rig_translation_stddev));
        }
        rig.AddSensor(camera.SensorId(), sensor_from_rig);
      }

      camera_sensor_ids.push_back(camera.SensorId());
    }

    const rig_t rig_id =
        (database == nullptr) ? rig_idx + 1 : database->WriteRig(rig);
    rig.SetRigId(rig_id);
    reconstruction->AddRig(rig);

    for (int frame_idx = 0; frame_idx < options.num_frames_per_rig;
         ++frame_idx) {
      Frame frame;
      frame.SetRigId(rig.RigId());

      // Synthesize frames as sphere centered at world origin.
      const Eigen::Vector3d view_dir = -Eigen::Vector3d::Random().normalized();
      const Eigen::Vector3d proj_center = -5 * view_dir;
      Rigid3d rig_from_world;
      rig_from_world.rotation = Eigen::Quaterniond::FromTwoVectors(
          view_dir, Eigen::Vector3d(0, 0, 1));
      rig_from_world.translation = rig_from_world.rotation * -proj_center;

      frame.SetRigFromWorld(rig_from_world);

      std::vector<Image> images;
      images.reserve(options.num_cameras_per_rig);
      for (const auto& sensor_id : camera_sensor_ids) {
        ++total_num_images;

        Image& image = images.emplace_back();
        image.SetName(
            StringPrintf("camera%06d_frame%06d", sensor_id.id, frame_idx));
        image.SetCameraId(sensor_id.id);
        const image_t image_id = (database == nullptr)
                                     ? total_num_images
                                     : database->WriteImage(image);
        image.SetImageId(image_id);

        frame.AddDataId(image.DataId());
      }

      const frame_t frame_id =
          (database == nullptr)
              ? (rig_idx * options.num_frames_per_rig + frame_idx + 1)
              : database->WriteFrame(frame);
      frame.SetFrameId(frame_id);
      reconstruction->AddFrame(std::move(frame));

      for (Image& image : images) {
        image.SetFrameId(frame_id);

        const Camera& camera = reconstruction->Camera(image.CameraId());
        const Rigid3d sensor_from_rig =
            rig.IsRefSensor(camera.SensorId())
                ? Rigid3d()
                : rig.SensorFromRig(camera.SensorId());
        const Rigid3d cam_from_world = sensor_from_rig * rig_from_world;

        std::vector<Point2D> points2D;
        points2D.reserve(options.num_points3D +
                         options.num_points2D_without_point3D);

        // Create 3D point observations by project all 3D points to the image.
        for (auto& [point3D_id, point3D] : reconstruction->Points3D()) {
          Point2D point2D;
          const std::optional<Eigen::Vector2d> proj_point2D =
              camera.ImgFromCam(cam_from_world * point3D.xyz);
          point2D.xy = proj_point2D.value();
          if (options.point2D_stddev > 0) {
            const Eigen::Vector2d noise(
                RandomGaussian<double>(0, options.point2D_stddev),
                RandomGaussian<double>(0, options.point2D_stddev));
            point2D.xy += noise;
          }
          if (point2D.xy(0) >= 0 && point2D.xy(1) >= 0 &&
              point2D.xy(0) <= camera.width && point2D.xy(1) <= camera.height) {
            point2D.point3D_id = point3D_id;
            points2D.push_back(point2D);
          }
        }

        // Synthesize uniform random 2D points without 3D points.
        for (int i = 0; i < options.num_points2D_without_point3D; ++i) {
          Point2D point2D;
          point2D.xy =
              Eigen::Vector2d(RandomUniformReal<double>(0, camera.width),
                              RandomUniformReal<double>(0, camera.height));
          points2D.push_back(point2D);
        }

        // Shuffle 2D points, so each image has another order of observed 3D
        // points.
        if (PRNG == nullptr) {
          SetPRNGSeed();
        }
        std::shuffle(points2D.begin(), points2D.end(), *PRNG);
        image.SetPoints2D(points2D);

        if (database != nullptr) {
          // Create keypoints to add to database.
          FeatureKeypoints keypoints;
          keypoints.reserve(points2D.size());
          FeatureDescriptors descriptors(points2D.size(), 128);
          std::uniform_int_distribution<int> feature_distribution(0, 255);
          for (point2D_t point2D_idx = 0; point2D_idx < points2D.size();
               ++point2D_idx) {
            const auto& point2D = points2D[point2D_idx];
            keypoints.emplace_back(point2D.xy(0), point2D.xy(1));
            // Generate a unique descriptor for each 3D point. If the 2D point
            // does not observe a 3D point, generate a random unique descriptor.
            std::mt19937 feature_generator(point2D.HasPoint3D()
                                               ? point2D.point3D_id
                                               : options.num_points3D +
                                                     (++total_num_descriptors));
            for (int d = 0; d < descriptors.cols(); ++d) {
              descriptors(point2D_idx, d) =
                  feature_distribution(feature_generator);
            }
          }
          database->WriteKeypoints(image.ImageId(), keypoints);
          database->WriteDescriptors(image.ImageId(), descriptors);
        }

        for (point2D_t point2D_idx = 0; point2D_idx < points2D.size();
             ++point2D_idx) {
          const auto& point2D = points2D[point2D_idx];
          if (point2D.HasPoint3D()) {
            auto& point3D = reconstruction->Point3D(point2D.point3D_id);
            point3D.track.AddElement(image.ImageId(), point2D_idx);
          }
        }

        if (options.use_prior_position) {
          PosePrior noisy_prior(proj_center,
                                PosePrior::CoordinateSystem::CARTESIAN);

          if (options.prior_position_stddev > 0.) {
            noisy_prior.position += Eigen::Vector3d(
                RandomGaussian<double>(0, options.prior_position_stddev),
                RandomGaussian<double>(0, options.prior_position_stddev),
                RandomGaussian<double>(0, options.prior_position_stddev));
            noisy_prior.position_covariance = options.prior_position_stddev *
                                              options.prior_position_stddev *
                                              Eigen::Matrix3d::Identity();
          } else {
            noisy_prior.position_covariance = Eigen::Matrix3d::Identity();
          }

          if (options.use_geographic_coords_prior) {
            static const GPSTransform gps_trans;

<<<<<<< HEAD
            static const double lat0 = 47.37851943807808;
            static const double lon0 = 8.549099927632087;
            static const double alt0 = 451.5;

            noisy_prior.position =
                gps_trans.ENUToEll({noisy_prior.position}, lat0, lon0, alt0)[0];
            noisy_prior.coordinate_system = PosePrior::CoordinateSystem::WGS84;
          }

          database->WritePosePrior(image.ImageId(), noisy_prior);
        }

        if (database != nullptr) {
          database->UpdateImage(image);
        }
        reconstruction->AddImage(image);
      }
    }
=======
    image.SetImageId(image_id);
    image.SetPoints2D(points2D);
    reconstruction->AddImage(std::move(image));
    reconstruction->RegisterImage(image_id);
>>>>>>> f257a20e
  }

  if (database != nullptr) {
    switch (options.match_config) {
      case SyntheticDatasetOptions::MatchConfig::EXHAUSTIVE:
        SynthesizeExhaustiveMatches(
            options.inlier_match_ratio, reconstruction, database);
        break;
      case SyntheticDatasetOptions::MatchConfig::CHAINED:
        SynthesizeChainedMatches(
            options.inlier_match_ratio, reconstruction, database);
        break;
      default:
        LOG(FATAL_THROW) << "Invalid MatchConfig specified";
    }
  }

  reconstruction->UpdatePoint3DErrors();
}

}  // namespace colmap<|MERGE_RESOLUTION|>--- conflicted
+++ resolved
@@ -177,30 +177,10 @@
   THROW_CHECK_GE(options.point2D_stddev, 0.);
   THROW_CHECK_GE(options.prior_position_stddev, 0.);
 
-<<<<<<< HEAD
-=======
   if (PRNG == nullptr) {
     SetPRNGSeed();
   }
 
-  // Synthesize cameras.
-  std::vector<camera_t> camera_ids(options.num_cameras);
-  for (int camera_idx = 0; camera_idx < options.num_cameras; ++camera_idx) {
-    Camera camera;
-    camera.width = options.camera_width;
-    camera.height = options.camera_height;
-    camera.model_id = options.camera_model_id;
-    camera.params = options.camera_params;
-    THROW_CHECK(camera.VerifyParams());
-    camera.has_prior_focal_length = options.camera_has_prior_focal_length;
-    const camera_t camera_id =
-        (database == nullptr) ? camera_idx + 1 : database->WriteCamera(camera);
-    camera_ids[camera_idx] = camera_id;
-    camera.camera_id = camera_id;
-    reconstruction->AddCamera(std::move(camera));
-  }
-
->>>>>>> f257a20e
   // Synthesize 3D points on unit sphere centered at origin.
   for (int point3D_idx = 0; point3D_idx < options.num_points3D; ++point3D_idx) {
     reconstruction->AddPoint3D(Eigen::Vector3d::Random().normalized(),
@@ -210,57 +190,6 @@
   int total_num_images = (database == nullptr) ? 0 : database->NumImages();
   int total_num_descriptors =
       (database == nullptr) ? 0 : database->NumDescriptors();
-<<<<<<< HEAD
-=======
-  for (int image_idx = 0; image_idx < options.num_images; ++image_idx) {
-    Image image;
-    image.SetName("image" + std::to_string(existing_num_images + image_idx));
-    image.SetCameraId(camera_ids[image_idx % options.num_cameras]);
-    // Synthesize image poses with projection centers on sphere with radious 5
-    // centered at origin.
-    const Eigen::Vector3d view_dir = -Eigen::Vector3d::Random().normalized();
-    const Eigen::Vector3d proj_center = -5 * view_dir;
-    image.SetCamFromWorld(Rigid3d());
-    image.CamFromWorld().rotation =
-        Eigen::Quaterniond::FromTwoVectors(view_dir, Eigen::Vector3d(0, 0, 1));
-    image.CamFromWorld().translation =
-        image.CamFromWorld().rotation * -proj_center;
-
-    const Camera& camera = reconstruction->Camera(image.CameraId());
-
-    std::vector<Point2D> points2D;
-    points2D.reserve(options.num_points3D +
-                     options.num_points2D_without_point3D);
-
-    // Create 3D point observations by project all 3D points to the image.
-    for (auto& point3D : reconstruction->Points3D()) {
-      Point2D point2D;
-      if (const std::optional<Eigen::Vector2d> proj_point2D =
-              camera.ImgFromCam(image.CamFromWorld() * point3D.second.xyz);
-          proj_point2D.has_value()) {
-        point2D.xy = *proj_point2D;
-      }
-      if (options.point2D_stddev > 0) {
-        const Eigen::Vector2d noise(
-            RandomGaussian<double>(0, options.point2D_stddev),
-            RandomGaussian<double>(0, options.point2D_stddev));
-        point2D.xy += noise;
-      }
-      if (point2D.xy(0) >= 0 && point2D.xy(1) >= 0 &&
-          point2D.xy(0) <= camera.width && point2D.xy(1) <= camera.height) {
-        point2D.point3D_id = point3D.first;
-        points2D.push_back(point2D);
-      }
-    }
-
-    // Synthesize uniform random 2D points without 3D points.
-    for (int i = 0; i < options.num_points2D_without_point3D; ++i) {
-      Point2D point2D;
-      point2D.xy = Eigen::Vector2d(RandomUniformReal<double>(0, camera.width),
-                                   RandomUniformReal<double>(0, camera.height));
-      points2D.push_back(point2D);
-    }
->>>>>>> f257a20e
 
   for (int rig_idx = 0; rig_idx < options.num_rigs; ++rig_idx) {
     Rig rig;
@@ -448,7 +377,6 @@
           if (options.use_geographic_coords_prior) {
             static const GPSTransform gps_trans;
 
-<<<<<<< HEAD
             static const double lat0 = 47.37851943807808;
             static const double lon0 = 8.549099927632087;
             static const double alt0 = 451.5;
@@ -467,12 +395,6 @@
         reconstruction->AddImage(image);
       }
     }
-=======
-    image.SetImageId(image_id);
-    image.SetPoints2D(points2D);
-    reconstruction->AddImage(std::move(image));
-    reconstruction->RegisterImage(image_id);
->>>>>>> f257a20e
   }
 
   if (database != nullptr) {
